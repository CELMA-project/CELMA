# ### This will ignore all files without extension ###
# Ignore all
*
# Unignore all with extensions
!*.*
# Unignore all dirs
!*/
# ### END ###

# We want to unignore the makefiles
!*makefile

# Compiled Object files
*.slo
*.lo
*.o
*.obj

# Precompiled Headers
*.gch
*.pch

# Compiled Dynamic libraries
*.so
*.dylib
*.dll

# Fortran module files
*.mod

# Compiled Static libraries
*.lai
*.la
*.a
*.lib

# Executables
*.exe
*.out
*.app

# svn
.svn/

# Backups
*~
*BAK
*.bak*
*.swp
*.swm
*.swo

# Python
*.pyc
*.status
.ipynb_checkpoints/

# Doxygen
html/

#BOUT
*.log*
<<<<<<< HEAD
=======
*.err*
>>>>>>> 9e0b8539
*log.*
*.nc
*.png
*.pdf
*.zip

# CELMA
visualization*/
nx_*/
ny_*/
nz_*/
MES_results/

# Miscellaneous
*delme*
*tmp*
*postLogs*
nout*/
*.pickle
*.avi
<<<<<<< HEAD
*.mp4
=======
*.mp4
.idea
>>>>>>> 9e0b8539
<|MERGE_RESOLUTION|>--- conflicted
+++ resolved
@@ -60,10 +60,7 @@
 
 #BOUT
 *.log*
-<<<<<<< HEAD
-=======
 *.err*
->>>>>>> 9e0b8539
 *log.*
 *.nc
 *.png
@@ -84,9 +81,5 @@
 nout*/
 *.pickle
 *.avi
-<<<<<<< HEAD
-*.mp4
-=======
 *.mp4
 .idea
->>>>>>> 9e0b8539
